--- conflicted
+++ resolved
@@ -1,4 +1,3 @@
-<<<<<<< HEAD
 from fastapi import FastAPI, HTTPException, Request, Response, Header, Depends
 from pydantic import BaseModel, EmailStr
 from typing import Optional, List, Dict, Any
@@ -15,64 +14,24 @@
 from quote_logger import log_quote_to_supabase
 import sys
 
-# Add this print statement to see if the script is even starting here
-print("DEBUG: Script execution reached the very top of main.py")
-
 # Load environment variables from .env file
-# First, try to find using find_dotenv (searches up the directory tree)
 dotenv_file_path = find_dotenv()
-
-# If find_dotenv doesn't find it, specify the expected location relative to this file
 if not dotenv_file_path:
-    # Convert Path object to string before assigning to dotenv_file_path if needed
     dotenv_file_path = str(Path(__file__).parent / ".env")
-
-# Check if the file actually exists before attempting to load
 if dotenv_file_path and os.path.exists(dotenv_file_path):
-    print(f"DEBUG: Attempting to load .env from: {os.path.abspath(dotenv_file_path)}")
     load_dotenv(dotenv_file_path, override=True)
-else:
-    print(f"DEBUG: .env file not found at expected path: {os.path.abspath(dotenv_file_path) if dotenv_file_path else 'None'}")
-    # Decide how to handle this case - maybe raise an error or just log a warning
-
-# Debug: Print current working directory
-print(f"DEBUG: Current working directory: {os.getcwd()}")
-
-# Debug: List all files in current directory
-print("DEBUG: Files in current directory:")
-for file in os.listdir():
-    print(f"  - {file}")
-
-# Debugging: Print environment variables after loading
-print(f"DEBUG: NEXT_PUBLIC_SUPABASE_URL: {os.getenv('NEXT_PUBLIC_SUPABASE_URL')}")
-print(f"DEBUG: SUPABASE_SERVICE_ROLE_KEY: {os.getenv('SUPABASE_SERVICE_ROLE_KEY')}")
-=======
-from fastapi import FastAPI, HTTPException, Request, Response, Header
-from pydantic import BaseModel
-from typing import Optional, List, Dict, Any
-from fastapi.middleware.cors import CORSMiddleware
-import logging
-import uuid
-from upload_routes import router as upload_router
-from quote_service import get_quote, quote_model
-from client_config import get_client_config, supabase
-from quote_logger import log_quote_to_supabase
->>>>>>> 892c2b1f
-
-# ✅ Enhanced logging configuration
+
 logging.basicConfig(
     level=logging.INFO, format="%(asctime)s - %(name)s - %(levelname)s - %(message)s"
 )
 logger = logging.getLogger("gendra-backend")
 
-# ✅ FastAPI app init
 app = FastAPI()
 
-# ✅ CORS configuration (includes production domain)
 origins = [
     "http://localhost:3000",
     "https://gendra-beryl.vercel.app",
-    "https://www.gogendra.com",  # ✅ Your live frontend
+    "https://www.gogendra.com",
 ]
 
 app.add_middleware(
@@ -85,8 +44,6 @@
     max_age=600,
 )
 
-
-# ✅ Middleware for detailed request logging
 @app.middleware("http")
 async def log_requests(request: Request, call_next):
     logger.info(f"Incoming {request.method} request to {request.url}")
@@ -98,19 +55,13 @@
     logger.info(f"Response headers: {response.headers}")
     return response
 
-
-# ✅ Optional: respond to unexpected OPTIONS explicitly
 @app.options("/{rest_of_path:path}")
 async def preflight_handler(rest_of_path: str):
     logger.info(f"OPTIONS preflight request to /{rest_of_path}")
     return Response(status_code=200)
 
-
-# ✅ Include upload routes
 app.include_router(upload_router)
 
-
-# ✅ Schema for quote input
 class QuoteRequest(BaseModel):
     service_type: str
     material: str
@@ -121,7 +72,6 @@
     customer_name: Optional[str]
     company_name: Optional[str]
     additional_notes: Optional[str]
-
     class Config:
         json_schema_extra = {
             "example": {
@@ -133,13 +83,10 @@
             }
         }
 
-
-# ✅ Schema for quote output
 class QuoteResponse(BaseModel):
     quote: float
     quote_id: str
 
-# ✅ Schema for lead request
 class LeadRequest(BaseModel):
     email: EmailStr
     name: Optional[str]
@@ -149,7 +96,6 @@
     message: Optional[str]
     source: Optional[str]
 
-# ✅ Schema for user registration
 class UserRegistration(BaseModel):
     email: EmailStr
     full_name: Optional[str]
@@ -157,7 +103,6 @@
     role: Optional[str] = "user"
     subscription_status: Optional[str] = "free"
 
-# ✅ Schema for portal config
 class PortalConfig(BaseModel):
     company_id: str
     company_name: str
@@ -168,20 +113,16 @@
     features: Optional[Dict[str, Any]]
     settings: Optional[Dict[str, Any]]
 
-
-# ✅ Schema for client setup request
 class BrandingConfig(BaseModel):
     theme_name: str
     logo_url: Optional[str] = None
     colors: Dict[str, str]
-
 
 class ClientSetupRequest(BaseModel):
     client_id: str
     branding: BrandingConfig
     visible_fields: List[str]
     quote_schema: Dict[str, Any]
-
     class Config:
         json_schema_extra = {
             "example": {
@@ -200,131 +141,33 @@
             }
         }
 
-
-# ✅ Client setup endpoint
 @app.post("/setup-client", status_code=201)
 async def setup_client(request: Request, setup_req: ClientSetupRequest):
     try:
-        logger.info(
-            f"Processing client setup request for client_id: {setup_req.client_id}"
-        )
+        logger.info(f"Processing client setup request for client_id: {setup_req.client_id}")
         logger.info(f"Request body: {await request.json()}")
-
-        # Prepare data for insertion
         client_data = {
             "client_id": setup_req.client_id,
             "branding": setup_req.branding.dict(),
             "visible_fields": setup_req.visible_fields,
             "quote_schema": setup_req.quote_schema,
         }
-
-        # Insert into Supabase
         try:
             response = supabase_service.supabase.table("client_configs").upsert(client_data).execute()
             if not response.data:
                 logger.error("Failed to insert client config into Supabase")
-                raise HTTPException(
-                    status_code=500, detail="Failed to store client configuration"
-                )
-
-            logger.info(
-                f"Successfully stored configuration for client: {setup_req.client_id}"
-            )
-            return {
-                "message": "Client configuration created successfully",
-                "client_id": setup_req.client_id,
-            }
-
+                raise HTTPException(status_code=500, detail="Failed to store client configuration")
+            logger.info(f"Successfully stored configuration for client: {setup_req.client_id}")
+            return {"message": "Client configuration created successfully", "client_id": setup_req.client_id}
         except Exception as e:
             logger.error(f"Supabase error: {str(e)}")
             raise HTTPException(status_code=500, detail=f"Database error: {str(e)}")
-
     except ValueError as e:
         logger.error(f"Validation error: {str(e)}")
         raise HTTPException(status_code=400, detail=str(e))
     except Exception as e:
         logger.error(f"Unexpected error during client setup: {str(e)}", exc_info=True)
         raise HTTPException(status_code=500, detail=f"Failed to setup client: {str(e)}")
-
-
-
-# ✅ Schema for client setup request
-class BrandingConfig(BaseModel):
-    theme_name: str
-    logo_url: Optional[str] = None
-    colors: Dict[str, str]
-
-
-class ClientSetupRequest(BaseModel):
-    client_id: str
-    branding: BrandingConfig
-    visible_fields: List[str]
-    quote_schema: Dict[str, Any]
-
-    class Config:
-        json_schema_extra = {
-            "example": {
-                "client_id": "acme-corp",
-                "branding": {
-                    "theme_name": "modern",
-                    "logo_url": "https://example.com/logo.png",
-                    "colors": {"primary": "#FF0000", "secondary": "#00FF00"},
-                },
-                "visible_fields": ["service_type", "material", "quantity"],
-                "quote_schema": {
-                    "volume_breaks": [10, 50, 100],
-                    "certification_needs": ["ISO9001"],
-                    "complexity_multiplier": 1.2,
-                },
-            }
-        }
-
-
-# ✅ Client setup endpoint
-@app.post("/setup-client", status_code=201)
-async def setup_client(request: Request, setup_req: ClientSetupRequest):
-    try:
-        logger.info(
-            f"Processing client setup request for client_id: {setup_req.client_id}"
-        )
-        logger.info(f"Request body: {await request.json()}")
-
-        # Prepare data for insertion
-        client_data = {
-            "client_id": setup_req.client_id,
-            "branding": setup_req.branding.dict(),
-            "visible_fields": setup_req.visible_fields,
-            "quote_schema": setup_req.quote_schema,
-        }
-
-        # Insert into Supabase
-        try:
-            response = supabase.table("client_configs").upsert(client_data).execute()
-            if not response.data:
-                logger.error("Failed to insert client config into Supabase")
-                raise HTTPException(
-                    status_code=500, detail="Failed to store client configuration"
-                )
-
-            logger.info(
-                f"Successfully stored configuration for client: {setup_req.client_id}"
-            )
-            return {
-                "message": "Client configuration created successfully",
-                "client_id": setup_req.client_id,
-            }
-
-        except Exception as e:
-            logger.error(f"Supabase error: {str(e)}")
-            raise HTTPException(status_code=500, detail=f"Database error: {str(e)}")
-
-    except ValueError as e:
-        logger.error(f"Validation error: {str(e)}")
-        raise HTTPException(status_code=400, detail=str(e))
-    except Exception as e:
-        logger.error(f"Unexpected error during client setup: {str(e)}", exc_info=True)
-        raise HTTPException(status_code=500, detail=f"Failed to setup client: {str(e)}")
-
 
 # ✅ Health check
 @app.get("/")
@@ -332,16 +175,11 @@
     logger.info("Health check endpoint called")
     return {"message": "Gendra backend is running"}
 
-
 # ✅ Prediction route with schema-based logic and client configuration
 @app.post("/predict-quote", response_model=QuoteResponse)
-<<<<<<< HEAD
-async def predict_quote(request: Request, quote_req: QuoteRequest, x_client_id: Optional[str] = Header(None)):
-=======
 async def predict_quote(
     request: Request, quote_req: QuoteRequest, x_client_id: Optional[str] = Header(None)
 ):
->>>>>>> 892c2b1f
     try:
         logger.info(
             f"Processing quote request for service_type: {quote_req.service_type}"
@@ -357,27 +195,20 @@
                 logger.warning(f"Client config not found: {str(e)}")
             except Exception as e:
                 logger.error(f"Error fetching client config: {str(e)}")
-<<<<<<< HEAD
                 raise HTTPException(status_code=500, detail=f"Error fetching client configuration: {str(e)}")
-=======
-                raise HTTPException(
-                    status_code=500,
-                    detail=f"Error fetching client configuration: {str(e)}",
-                )
-
->>>>>>> 892c2b1f
         if not quote_req.service_type:
             raise HTTPException(status_code=400, detail="service_type is required")
         quote_schema = client_config.get("quote_schema") if client_config else None
-<<<<<<< HEAD
-        quote = get_quote({
-            "service_type": quote_req.service_type,
-            "material": quote_req.material,
-            "quantity": quote_req.quantity,
-            "complexity": quote_req.complexity,
-            "turnaround_days": quote_req.turnaround_days,
-            "quote_schema": quote_schema,
-        })
+        quote = get_quote(
+            {
+                "service_type": quote_req.service_type,
+                "material": quote_req.material,
+                "quantity": quote_req.quantity,
+                "complexity": quote_req.complexity,
+                "turnaround_days": quote_req.turnaround_days,
+                "quote_schema": quote_schema,
+            }
+        )
         quote_id = str(uuid.uuid4())
         # Save to Supabase
         quote_data = {
@@ -395,29 +226,6 @@
             "quote_id": quote_id
         }
         saved_quote = await supabase_service.save_quote(quote_data)
-=======
-
-        quote = get_quote(
-            {
-                "service_type": quote_req.service_type,
-                "material": quote_req.material,
-                "quantity": quote_req.quantity,
-                "complexity": quote_req.complexity,
-                "turnaround_days": quote_req.turnaround_days,
-                "quote_schema": quote_schema,  # Pass schema to quote service
-            }
-        )
-
-        # Generate quote ID for logging
-        quote_id = str(uuid.uuid4())
-
-        # Prepare response
-        response = {
-            "quote": quote,
-            "client_branding": client_config.get("branding") if client_config else None,
-        }
-
->>>>>>> 892c2b1f
         # Log the quote non-blockingly
         try:
             log_quote_to_supabase(
@@ -433,20 +241,12 @@
             )
         except Exception as e:
             logger.warning(f"Quote logging failed (non-critical): {str(e)}")
-<<<<<<< HEAD
         return {"quote": quote, "quote_id": saved_quote["id"]}
-=======
-            # Continue with response regardless of logging failure
-
-        return response
-
->>>>>>> 892c2b1f
     except Exception as e:
         logger.error(f"Quote calculation error: {str(e)}", exc_info=True)
         raise HTTPException(
             status_code=500, detail=f"Failed to generate quote: {str(e)}"
         )
-
 
 # ✅ Lead capture
 @app.post("/capture-lead")
@@ -519,7 +319,6 @@
             detail="Internal server error while fetching client configuration",
         )
 
-
 if __name__ == "__main__":
     import uvicorn
 
